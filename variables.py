--- conflicted
+++ resolved
@@ -13,11 +13,7 @@
 
 # v[major].[minor].[release].[build]
 # MAJOR and MINOR version changes can be compatibility-breaking
-<<<<<<< HEAD
 VERSION = "v0.1.0.0"
-=======
-VERSION = "v0.0.2.5"
->>>>>>> 28aef847
 PROG_DIR = os.path.dirname(os.path.realpath(__file__))
 
 intents = discord.Intents.default()
@@ -34,17 +30,10 @@
     """Class for secret.json management"""
 
     def __init__(self) -> None:
-<<<<<<< HEAD
-        self._file = os.path.join(PROG_DIR,'secret.json')
-        with open(self._file,encoding="utf-8",mode='r') as secret_f:
-            self.secrets = json.load(secret_f)
-        self.token = self.secrets['token']
-=======
         self._file = os.path.join(PROG_DIR, "secret.json")
         with open(self._file, encoding="utf-8", mode="r") as secret_f:
-            self.secrets = json.load(secret_f)
-        self.token = self.secrets["token"]
->>>>>>> 28aef847
+            self.secretss = json.load(secret_f)
+        self.token = self.secretss["token"]
 
     def __repr__(self) -> str:
         return "[OBFUSCATED]"
