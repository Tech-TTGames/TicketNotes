--- conflicted
+++ resolved
@@ -170,13 +170,8 @@
         try:
             tls_ctx.load_cert_chain(
                 stat_data.getitem("ssl_cert"),
-<<<<<<< HEAD
                 config.Secret().ssl_key,
-            ) 
-=======
-                statvars.Secret().ssl_key,
             )
->>>>>>> cd63c52c
         except FileNotFoundError:
             logging.info("SSL cert not found. Starting without API...")
             print("API: SKIPPED (SSL cert not found)")
