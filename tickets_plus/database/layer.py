--- conflicted
+++ resolved
@@ -28,17 +28,11 @@
 # Secondary Licenses when the conditions for such availability set forth
 # in the Eclipse Public License, v. 2.0 are satisfied: GPL-3.0-only OR
 # If later approved by the Initial Contrubotor, GPL-3.0-or-later.
-<<<<<<< HEAD
-import types
-from typing import Sequence, Tuple, Type
-
-=======
 import datetime
 import types
 from typing import Sequence, Tuple, Type, Any
 
 import discord
->>>>>>> bf884829
 from discord import utils
 from discord.ext import commands
 from sqlalchemy import sql
@@ -249,11 +243,7 @@
         Returns:
             Sequence[models.Member]: The members with expired status.
         """
-<<<<<<< HEAD
-        time = utils.utcnow()
-=======
         time = datetime.datetime.utcnow()
->>>>>>> bf884829
         expr_members = await self._session.scalars(
             sql.select(models.Member).where(models.Member.status_till <= time))
         return expr_members.all()
