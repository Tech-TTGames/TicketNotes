--- conflicted
+++ resolved
@@ -120,11 +120,7 @@
                                     overwrite=overwrite,
                                     reason="Penalty Enforcmement",
                                 )
-<<<<<<< HEAD
-                        if guild.community_roles:
-=======
                         if guild.community_roles and ticket_type.comaccs:
->>>>>>> bf884829
                             comm_roles = await confg.get_all_community_roles(
                                 gld.id)
                             overwrite = discord.PermissionOverwrite()
@@ -167,11 +163,7 @@
                             # skipcq: FLK-E501 # pylint: disable=line-too-long
                             descr += f"\nCloses <t:{int((channel.created_at + datetime.timedelta(minutes=guild.first_autoclose)).timestamp())}:R>"
                             # skipcq: FLK-E501 # pylint: disable=line-too-long
-<<<<<<< HEAD
                             descr += "\nIf no one responds, the ticket will be closed automatically. Thank you for your patience!"
-=======
-                            descr += "If no one responds, the ticket will be closed automatically. Thank you for your patience!"
->>>>>>> bf884829
                         await channel.edit(
                             topic=descr,
                             reason="More information for the ticket.")
@@ -330,11 +322,7 @@
                         crrnt = (
                             f"Ticket: {chan.name}\n"
                             # skipcq: FLK-E501 # pylint: disable=line-too-long
-<<<<<<< HEAD
                             f"Closes: <t:{int((message.created_at + datetime.timedelta(minutes=guild.any_autoclose)).timestamp())}:R>"
-=======
-                            f"Closes at: <t:{int((message.created_at + datetime.timedelta(minutes=guild.any_autoclose)).timestamp())}:R>"
->>>>>>> bf884829
                         )
                     else:
                         re.sub(
